--- conflicted
+++ resolved
@@ -115,9 +115,6 @@
     count: usize,
 }
 
-<<<<<<< HEAD
-fn start_loading<T: StateData, Assets: AssetCollection>(world: &mut World) {
-=======
 /// Resource to dynamically resolve keys to asset paths.
 ///
 /// This resource is set by the [AssetLoader] and is read when entering a loading state.
@@ -210,10 +207,7 @@
     }
 }
 
-fn start_loading<T: Component + Debug + Clone + Eq + Hash, Assets: AssetCollection>(
-    world: &mut World,
-) {
->>>>>>> a11aac37
+fn start_loading<T: StateData, Assets: AssetCollection>(world: &mut World) {
     {
         let cell = world.cell();
         let mut asset_loader_configuration = cell
